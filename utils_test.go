--- conflicted
+++ resolved
@@ -224,10 +224,7 @@
 	if !noParentSpan {
 		ctx, dummySpan = createDummySpan(context.Background(), cfg.Tracer())
 	}
-<<<<<<< HEAD
 	return ctx, cfg, sr, dummySpan
-=======
-	return ctx, sr, tracer, dummySpan
 }
 
 func getDummyAttributesGetter() AttributesGetter {
@@ -245,5 +242,4 @@
 
 		return attrs
 	}
->>>>>>> dd2cb66c
 }