--- conflicted
+++ resolved
@@ -8,15 +8,13 @@
 
 ## [Unreleased]
 
-<<<<<<< HEAD
 ### Changed
 
 - Upgrade OTel to version `1.15.0/0.38.0`. (#163)
-=======
+
 ### Removed
 
 - Support for Go `1.18`. Support is now only for Go `1.19` and Go `1.20`. (#164)
->>>>>>> fd3588f1
 
 ## [0.21.0] - 2023-04-16
 
