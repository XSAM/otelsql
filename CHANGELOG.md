--- conflicted
+++ resolved
@@ -8,21 +8,14 @@
 
 ## [Unreleased]
 
-<<<<<<< HEAD
-### Changed
-=======
 The minimum supported Go version is `1.22`.
 
 ### Changed
 
+- The `Open` method uses the `dataSourceName` when calling `sql.Open`. (#359)
+
+  This change improves compatibility with certain drivers that perform a verification of the `dataSourceName` before establishing a connection.
 - Upgrade OTel to version `v1.30.0/v0.52.0`. (#356)
-
-### Fixed
->>>>>>> a7dd68e0
-
-- The `Open` method uses the `dataSourceName` when calling `sql.Open`. (#359)
-
-  This change improves compatibility with certain drivers that perform a verification of the `dataSourceName` before establishing a connection.
 
 ### Removed
 
