--- conflicted
+++ resolved
@@ -523,11 +523,7 @@
 			ctx, cfg, sr, dummySpan := prepareTraces(t, tc.noParentSpan)
 
 			// New conn
-<<<<<<< HEAD
-=======
-			cfg := newMockConfig(t, tracer)
 			cfg.AttributesGetter = tc.attributesGetter
->>>>>>> dd2cb66c
 			mc := newMockConn(tc.error)
 			otelConn := newConn(mc, cfg)
 
