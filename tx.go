--- conflicted
+++ resolved
@@ -45,14 +45,7 @@
 	}()
 
 	var span trace.Span
-<<<<<<< HEAD
-	_, span = t.cfg.Tracer().Start(t.ctx, t.cfg.SpanNameFormatter.Format(t.ctx, method, ""),
-		trace.WithSpanKind(trace.SpanKindClient),
-		trace.WithAttributes(t.cfg.Attributes...),
-	)
-=======
 	_, span = createSpan(t.ctx, t.cfg, method, false, "", nil)
->>>>>>> dd2cb66c
 	defer span.End()
 
 	err = t.tx.Commit()
@@ -71,14 +64,7 @@
 	}()
 
 	var span trace.Span
-<<<<<<< HEAD
-	_, span = t.cfg.Tracer().Start(t.ctx, t.cfg.SpanNameFormatter.Format(t.ctx, method, ""),
-		trace.WithSpanKind(trace.SpanKindClient),
-		trace.WithAttributes(t.cfg.Attributes...),
-	)
-=======
 	_, span = createSpan(t.ctx, t.cfg, method, false, "", nil)
->>>>>>> dd2cb66c
 	defer span.End()
 
 	err = t.tx.Rollback()
