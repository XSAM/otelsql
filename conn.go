--- conflicted
+++ resolved
@@ -60,14 +60,7 @@
 
 	if c.cfg.SpanOptions.Ping {
 		var span trace.Span
-<<<<<<< HEAD
-		ctx, span = c.cfg.Tracer().Start(ctx, c.cfg.SpanNameFormatter.Format(ctx, method, ""),
-			trace.WithSpanKind(trace.SpanKindClient),
-			trace.WithAttributes(c.cfg.Attributes...),
-		)
-=======
 		ctx, span = createSpan(ctx, c.cfg, method, false, "", nil)
->>>>>>> dd2cb66c
 		defer func() {
 			if err != nil {
 				recordSpanError(span, c.cfg.SpanOptions, err)
@@ -101,14 +94,7 @@
 	}()
 
 	var span trace.Span
-<<<<<<< HEAD
-	ctx, span = c.cfg.Tracer().Start(ctx, c.cfg.SpanNameFormatter.Format(ctx, method, query),
-		trace.WithSpanKind(trace.SpanKindClient),
-		trace.WithAttributes(withDBStatement(c.cfg, query)...),
-	)
-=======
 	ctx, span = createSpan(ctx, c.cfg, method, true, query, args)
->>>>>>> dd2cb66c
 	defer span.End()
 
 	res, err = execer.ExecContext(ctx, c.cfg.SQLCommenter.withComment(ctx, query), args)
@@ -142,14 +128,7 @@
 	var span trace.Span
 	queryCtx := ctx
 	if !c.cfg.SpanOptions.OmitConnQuery {
-<<<<<<< HEAD
-		queryCtx, span = c.cfg.Tracer().Start(ctx, c.cfg.SpanNameFormatter.Format(ctx, method, query),
-			trace.WithSpanKind(trace.SpanKindClient),
-			trace.WithAttributes(withDBStatement(c.cfg, query)...),
-		)
-=======
 		queryCtx, span = createSpan(ctx, c.cfg, method, true, query, args)
->>>>>>> dd2cb66c
 		defer span.End()
 	}
 
@@ -175,14 +154,7 @@
 
 	var span trace.Span
 	if !c.cfg.SpanOptions.OmitConnPrepare {
-<<<<<<< HEAD
-		ctx, span = c.cfg.Tracer().Start(ctx, c.cfg.SpanNameFormatter.Format(ctx, method, query),
-			trace.WithSpanKind(trace.SpanKindClient),
-			trace.WithAttributes(withDBStatement(c.cfg, query)...),
-		)
-=======
 		ctx, span = createSpan(ctx, c.cfg, method, true, query, nil)
->>>>>>> dd2cb66c
 		defer span.End()
 	}
 
@@ -206,14 +178,7 @@
 		onDefer(err)
 	}()
 
-<<<<<<< HEAD
-	beginTxCtx, span := c.cfg.Tracer().Start(ctx, c.cfg.SpanNameFormatter.Format(ctx, method, ""),
-		trace.WithSpanKind(trace.SpanKindClient),
-		trace.WithAttributes(c.cfg.Attributes...),
-	)
-=======
 	beginTxCtx, span := createSpan(ctx, c.cfg, method, false, "", nil)
->>>>>>> dd2cb66c
 	defer span.End()
 
 	tx, err = connBeginTx.BeginTx(beginTxCtx, opts)
@@ -238,14 +203,7 @@
 
 	var span trace.Span
 	if !c.cfg.SpanOptions.OmitConnResetSession {
-<<<<<<< HEAD
-		ctx, span = c.cfg.Tracer().Start(ctx, c.cfg.SpanNameFormatter.Format(ctx, method, ""),
-			trace.WithSpanKind(trace.SpanKindClient),
-			trace.WithAttributes(c.cfg.Attributes...),
-		)
-=======
 		ctx, span = createSpan(ctx, c.cfg, method, false, "", nil)
->>>>>>> dd2cb66c
 		defer span.End()
 	}
 
